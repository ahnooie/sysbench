--- conflicted
+++ resolved
@@ -1,37 +1,12 @@
-<<<<<<< HEAD
-#!/bin/sh
-set -x
-aclocal || exit 1
-
-LIBTOOLIZE=""
-for f in libtoolize glibtoolize ; do
-  if $f --version >/dev/null 2>&1 ; then
-    LIBTOOLIZE=$f
-    break
-  fi
-done
-
-if test -z "$LIBTOOLIZE"; then
-  echo "libtoolize not found, you may want to install libtool on your system"
-  exit 1
-fi
-$LIBTOOLIZE --copy --force || exit 1
-automake -c --foreign --add-missing && autoheader && autoconf
-=======
 #!/usr/bin/env bash
 # Taken from lighthttpd server (BSD). Thanks Jan!
 # Run this to generate all the initial makefiles, etc.
 
 die() { echo "$@"; exit 1; }
 
-# ACLOCAL=${ACLOCAL:-aclocal}
 ACLOCAL_FLAGS="-I m4"
-# AUTOHEADER=${AUTOHEADER:-autoheader}
-# AUTOMAKE=${AUTOMAKE:-automake}
-# --add-missing instructs automake to install missing auxiliary files
-# --copy tells it to make copies and not symlinks
-AUTOMAKE_FLAGS="--add-missing --copy --force"
-# AUTOCONF=${AUTOCONF:-autoconf}
+LIBTOOLIZE_FLAGS="--copy --force"
+AUTOMAKE_FLAGS="-c --foreign --add-missing"
 
 ARGV0=$0
 ARGS="$@"
@@ -55,6 +30,20 @@
     ACLOCAL=aclocal
   else 
     echo "automake 1.10.x (aclocal) wasn't found, exiting"; exit 1
+  fi
+fi
+
+if test x$LIBTOOLIZE = x; then
+  if test \! "x`which libtoolize15 2> /dev/null | grep -v '^no'`" = x; then
+    LIBTOOLIZE=libtoolize15
+  elif test \! "x`which libtoolize14 2> /dev/null | grep -v '^no'`" = x; then
+    LIBTOOLIZE=libtoolize14
+  elif test \! "x`which glibtoolize 2> /dev/null | grep -v '^no'`" = x; then
+    LIBTOOLIZE=glibtoolize
+  elif test \! "x`which libtoolize 2> /dev/null | grep -v '^no'`" = x; then
+    LIBTOOLIZE=libtoolize
+  else
+    echo "libtoolize 1.4+ wasn't found, exiting"; exit 1
   fi
 fi
 
@@ -96,13 +85,14 @@
   fi
 fi
 
-
 run $ACLOCAL $ACLOCAL_FLAGS || die "Can't execute aclocal"
+run $LIBTOOLIZE $LIBTOOLIZE_FLAGS || die "Can't execute libtoolize"
 run $AUTOHEADER || die "Can't execute autoheader"
 run $AUTOMAKE $AUTOMAKE_FLAGS  || die "Can't execute automake"
 run $AUTOCONF || die "Can't execute autoconf"
+echo -n "Libtoolized with: "
+$LIBTOOLIZE --version | head -1
 echo -n "Automade with: "
 $AUTOMAKE --version | head -1
 echo -n "Configured with: "
-$AUTOCONF --version | head -1
->>>>>>> 14a905ad
+$AUTOCONF --version | head -1