--- conflicted
+++ resolved
@@ -84,15 +84,7 @@
 
 static drv_caps_t pgsql_drv_caps =
 {
-<<<<<<< HEAD
-  .multi_rows_insert = 0,
-  .prepared_statements = 1,
-  .auto_increment = 0,
-  .serial = 1,
-  .unsigned_int = 0,
-=======
   1,    /* multi_rows_insert */
-  1,    /* transactions */
   1,    /* prepared_statements */
   0,    /* auto_increment */
   0,    /* needs_commit */
@@ -100,7 +92,6 @@
   0,    /* unsigned int */
   
   NULL  /* table_options_str */
->>>>>>> 51f5dd4f
 };
 
 /* Describes the PostgreSQL prepared statement */
@@ -207,12 +198,9 @@
 
 int pgsql_drv_describe(drv_caps_t *caps)
 {
-<<<<<<< HEAD
-=======
   PGconn *con;
   (void)table_name; /* unused */
   
->>>>>>> 51f5dd4f
   *caps = pgsql_drv_caps;
 
   /* Determine the server version */
