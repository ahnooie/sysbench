/* Copyright (C) 2004 MySQL AB
   Copyright (C) 2004-2015 Alexey Kopytov <akopytov@gmail.com>

   This program is free software; you can redistribute it and/or modify
   it under the terms of the GNU General Public License as published by
   the Free Software Foundation; either version 2 of the License, or
   (at your option) any later version.

   This program is distributed in the hope that it will be useful,
   but WITHOUT ANY WARRANTY; without even the implied warranty of
   MERCHANTABILITY or FITNESS FOR A PARTICULAR PURPOSE.  See the
   GNU General Public License for more details.

   You should have received a copy of the GNU General Public License
   along with this program; if not, write to the Free Software
   Foundation, Inc., 51 Franklin Street, Fifth Floor, Boston, MA 02110-1301 USA
*/

#ifdef HAVE_CONFIG_H
# include "config.h"
#endif
#ifdef _WIN32
#include "sb_win.h"
#endif

#include "sysbench.h"
#include "sb_rnd.h"

#ifdef HAVE_SYS_IPC_H
# include <sys/ipc.h>
#endif

#ifdef HAVE_SYS_SHM_H
# include <sys/shm.h>
#endif

#define LARGE_PAGE_SIZE (4UL * 1024 * 1024)

/* Memory test arguments */
static sb_arg_t memory_args[] =
{
  {"memory-block-size", "size of memory block for test",
   SB_ARG_TYPE_SIZE, "1K"},
  {"memory-total-size", "total size of data to transfer",
   SB_ARG_TYPE_SIZE, "100G"},
  {"memory-scope", "memory access scope {global,local}", SB_ARG_TYPE_STRING,
   "global"},
#ifdef HAVE_LARGE_PAGES
  {"memory-hugetlb", "allocate memory from HugeTLB pool", SB_ARG_TYPE_FLAG, "off"},
#endif
  {"memory-oper", "type of memory operations {read, write, none}",
   SB_ARG_TYPE_STRING, "write"},
  {"memory-access-mode", "memory access mode {seq,rnd}", SB_ARG_TYPE_STRING, "seq"},
  {NULL, NULL, SB_ARG_TYPE_NULL, NULL}
};

/* Memory test operations */
static int memory_init(void);
static int memory_done(void);
static void memory_print_mode(void);
static sb_request_t memory_get_request(int);
static int memory_execute_request(sb_request_t *, int);
static void memory_print_stats(sb_stat_t type);

static sb_test_t memory_test =
{
  "memory",
  "Memory functions speed test",
  {
    memory_init,
    NULL,
    NULL,
    memory_print_mode,
    memory_get_request,
    memory_execute_request,
    memory_print_stats,
    NULL,
    NULL,
    memory_done
  },
  {
    NULL,
    NULL,
    NULL,
    NULL
  },
  memory_args,
  {NULL, NULL}
};

/* Test arguments */

static ssize_t memory_block_size;
static long long    memory_total_size;
static unsigned int memory_scope;
static unsigned int memory_oper;
static unsigned int memory_access_rnd;
#ifdef HAVE_LARGE_PAGES
static unsigned int memory_hugetlb;
#endif

/* Statistics */
static unsigned int total_ops;
static long long    total_bytes;
static long long    last_bytes;

/* Array of per-thread buffers */
static int **buffers;
/* Global buffer */
static int *buffer;

#ifdef HAVE_LARGE_PAGES
static void * hugetlb_alloc(size_t size);
#endif

int register_test_memory(sb_list_t *tests)
{
  SB_LIST_ADD_TAIL(&memory_test.listitem, tests);

  return 0;
}


int memory_init(void)
{
  unsigned int i;
  char         *s;
  
  memory_block_size = sb_get_value_size("memory-block-size");
  if (memory_block_size % sizeof(int) != 0)
  {
    log_text(LOG_FATAL, "memory-block-size must be a multiple of %ld!", (long)sizeof(int));
    return 1;
  }
  memory_total_size = sb_get_value_size("memory-total-size");
  
  s = sb_get_value_string("memory-scope");
  if (!strcmp(s, "global"))
    memory_scope = SB_MEM_SCOPE_GLOBAL;
  else if (!strcmp(s, "local"))
    memory_scope = SB_MEM_SCOPE_LOCAL;
  else
  {
    log_text(LOG_FATAL, "Invalid value for memory-scope: %s", s);
    return 1;
  }

#ifdef HAVE_LARGE_PAGES
    memory_hugetlb = sb_get_value_flag("memory-hugetlb");
#endif  

  s = sb_get_value_string("memory-oper");
  if (!strcmp(s, "write"))
    memory_oper = SB_MEM_OP_WRITE;
  else if (!strcmp(s, "read"))
    memory_oper = SB_MEM_OP_READ;
  else if (!strcmp(s, "none"))
    memory_oper = SB_MEM_OP_NONE;
  else
  {
    log_text(LOG_FATAL, "Invalid value for memory-oper: %s", s);
    return 1;
  }

  s = sb_get_value_string("memory-access-mode");
  if (!strcmp(s, "seq"))
    memory_access_rnd = 0;
  else if (!strcmp(s, "rnd"))
    memory_access_rnd = 1;
  else
  {
    log_text(LOG_FATAL, "Invalid value for memory-access-mode: %s", s);
    return 1;
  }
  
  if (memory_scope == SB_MEM_SCOPE_GLOBAL)
  {
#ifdef HAVE_LARGE_PAGES
    if (memory_hugetlb)
      buffer = (int *)hugetlb_alloc(memory_block_size);
    else
#endif
    buffer = (int *)malloc(memory_block_size);
    if (buffer == NULL)
    {
      log_text(LOG_FATAL, "Failed to allocate buffer!");
      return 1;
    }

    memset(buffer, 0, memory_block_size);
  }
  else
  {
    buffers = (int **)malloc(sb_globals.num_threads * sizeof(char *));
    if (buffers == NULL)
    {
      log_text(LOG_FATAL, "Failed to allocate buffers array!");
      return 1;
    }
    for (i = 0; i < sb_globals.num_threads; i++)
    {
#ifdef HAVE_LARGE_PAGES
      if (memory_hugetlb)
        buffers[i] = (int *)hugetlb_alloc(memory_block_size);
      else
#endif
      buffers[i] = (int *)malloc(memory_block_size);
      if (buffers[i] == NULL)
      {
        log_text(LOG_FATAL, "Failed to allocate buffer for thread #%d!", i);
        return 1;
      }

      memset(buffers[i], 0, memory_block_size);
    }
  }
  
  log_begin_section("memory");
  log_config(memory_args);

  return 0;
}


int memory_done(void)
{
  log_end_section("memory");
  return 0;
}

sb_request_t memory_get_request(int thread_id)
{
  sb_request_t      req;
  sb_mem_request_t  *mem_req = &req.u.mem_request;

  (void) thread_id; /* unused */

  SB_THREAD_MUTEX_LOCK();
  if (total_bytes >= memory_total_size)
  {
    req.type = SB_REQ_TYPE_NULL;
    SB_THREAD_MUTEX_UNLOCK();
    return req;
  }
  total_ops++;
  total_bytes += memory_block_size;
  SB_THREAD_MUTEX_UNLOCK();

  req.type = SB_REQ_TYPE_MEMORY;
  mem_req->block_size = memory_block_size;
  mem_req->scope = memory_scope;
  mem_req->type = memory_oper;

  return req;
}

int memory_execute_request(sb_request_t *sb_req, int thread_id)
{
  sb_mem_request_t    *mem_req = &sb_req->u.mem_request;
  volatile int        tmp = 0;
  int                 idx; 
  int                 *buf, *end;
  log_msg_t           msg;
  log_msg_oper_t      op_msg;
  long                i;

  /* Prepare log message */
  msg.type = LOG_MSG_TYPE_OPER;
  msg.data = &op_msg;
  
  if (mem_req->scope == SB_MEM_SCOPE_GLOBAL)
    buf = buffer;
  else
    buf = buffers[thread_id];
  end = (int *)(void *)((char *)buf + memory_block_size);

  if (memory_access_rnd)
  {
    LOG_EVENT_START(msg, thread_id);
    switch (mem_req->type) {
      case SB_MEM_OP_WRITE:
        for (i = 0; i < memory_block_size; i++)
        {
          idx = (int)(sb_rnd_double() * (memory_block_size / sizeof(int)));
          buf[idx] = tmp;
        }
        break;
      case SB_MEM_OP_READ:
        for (i = 0; i < memory_block_size; i++)
        {
          idx = (int)(sb_rnd_double() * (memory_block_size / sizeof(int)));
          tmp = buf[idx];
        }
        break;
      default:
        log_text(LOG_FATAL, "Unknown memory request type:%d. Aborting...\n",
                 mem_req->type);
        return 1;
    }
  }
  else
  {
    LOG_EVENT_START(msg, thread_id);
    switch (mem_req->type) {
      case SB_MEM_OP_NONE:
        for (; buf < end; buf++)
          tmp = end - buf;
        break;
      case SB_MEM_OP_WRITE:
        for (; buf < end; buf++)
          *buf = tmp;
        break;
      case SB_MEM_OP_READ:
        for (; buf < end; buf++)
          tmp = *buf;
        break;
      default:
        log_text(LOG_FATAL, "Unknown memory request type:%d. Aborting...\n",
                 mem_req->type);
        return 1;
    }
  }
  
  LOG_EVENT_STOP(msg, thread_id);

  return 0;
}


void memory_print_mode(void)
{
  char *str;
  
  log_text(LOG_INFO, "Doing memory operations speed test");
  log_text(LOG_INFO, "Memory block size: %ldKiB\n",
           (long)(memory_block_size / 1024));
  log_text(LOG_INFO, "Memory transfer size: %ldMiB\n",
           (long)(memory_total_size / 1024 / 1024));

  switch (memory_oper) {
    case SB_MEM_OP_READ:
      str = "read";
      break;
    case SB_MEM_OP_WRITE:
      str = "write";
      break;
    case SB_MEM_OP_NONE:
      str = "none";
      break;
    default:
      str = "(unknown)";
      break;
  }
  log_text(LOG_INFO, "Memory operations type: %s", str);

  switch (memory_scope) {
    case SB_MEM_SCOPE_GLOBAL:
      str = "global";
      break;
    case SB_MEM_SCOPE_LOCAL:
      str = "local";
      break;
    default:
      str = "(unknown)";
      break;
  }
  log_text(LOG_INFO, "Memory scope type: %s", str);
}


void memory_print_stats(sb_stat_t type)
{
  double       seconds;
  const double megabyte = 1024.0 * 1024.0;
  char ops[MAX_STRUCTURE_LENGTH];
  char rate[MAX_STRUCTURE_LENGTH];
  char volume[MAX_STRUCTURE_LENGTH];

  switch (type) {
  case SB_STAT_INTERMEDIATE:
    SB_THREAD_MUTEX_LOCK();
    log_begin_section("stats_intermediate");
    seconds = NS2SEC(sb_timer_split(&sb_globals.exec_timer));

    log_structure(LOG_NOTICE, "rate", rate, "%4.2f",
                 (double)(total_bytes - last_bytes) / megabyte / seconds);
    log_timestamp(LOG_NOTICE, &sb_globals.exec_timer,
                  "%s MiB/sec,", rate);
    last_bytes = total_bytes;

    log_end_section("stats_intermediate");
    SB_THREAD_MUTEX_UNLOCK();

    break;

  case SB_STAT_CUMULATIVE:
    seconds = NS2SEC(sb_timer_split(&sb_globals.cumulative_timer1));

    log_begin_section("stats_cumulative");
    log_structure(LOG_NOTICE, "ops", ops, "%d", total_ops);
    log_structure(LOG_NOTICE, "rate", rate, "%8.2f", total_ops / seconds);
    log_text(LOG_NOTICE, "Operations performed: %s (%s ops/sec)\n", ops, rate);
    if (memory_oper != SB_MEM_OP_NONE)
    {
      log_structure(LOG_NOTICE, "volume", volume, "%4.2f", total_bytes / megabyte);
      log_structure(LOG_NOTICE, "rate", rate, "%4.2f", total_bytes / megabyte / seconds);
      log_text(LOG_NOTICE, "%s MiB transferred (%s MiB/sec)\n", volume, rate);
    }
    total_ops = 0;
    total_bytes = 0;
    /*
      So that intermediate stats are calculated from the current moment
      rather than from the previous intermediate report
    */
    if (sb_timer_initialized(&sb_globals.exec_timer))
      sb_timer_split(&sb_globals.exec_timer);

    log_end_section("stats_cumulative");
    break;
  }
}

#ifdef HAVE_LARGE_PAGES

/* Allocate memory from HugeTLB pool */

void * hugetlb_alloc(size_t size)
{
  int shmid;
  void *ptr;
  struct shmid_ds buf;

  /* Align block size to my_large_page_size */
  size = ((size - 1) & ~LARGE_PAGE_SIZE) + LARGE_PAGE_SIZE;

  shmid = shmget(IPC_PRIVATE, size, SHM_HUGETLB | SHM_R | SHM_W);
  if (shmid < 0)
  {
      log_errno(LOG_FATAL,
<<<<<<< HEAD
                "Failed to allocate %zu bytes from HugeTLB memory.", size);
=======
                "Failed to allocate %zd bytes from HugeTLB memory.", size);
>>>>>>> 5807d777

      return NULL;
  }

  ptr = shmat(shmid, NULL, 0);
  if (ptr == (void *)-1)
  {
    log_errno(LOG_FATAL, "Failed to attach shared memory segment,");
    shmctl(shmid, IPC_RMID, &buf);

    return NULL;
  }

  /*
        Remove the shared memory segment so that it will be automatically freed
            after memory is detached or process exits
  */
  shmctl(shmid, IPC_RMID, &buf);

  return ptr;
}

#endif<|MERGE_RESOLUTION|>--- conflicted
+++ resolved
@@ -437,11 +437,7 @@
   if (shmid < 0)
   {
       log_errno(LOG_FATAL,
-<<<<<<< HEAD
-                "Failed to allocate %zu bytes from HugeTLB memory.", size);
-=======
                 "Failed to allocate %zd bytes from HugeTLB memory.", size);
->>>>>>> 5807d777
 
       return NULL;
   }
