--- conflicted
+++ resolved
@@ -38,12 +38,6 @@
 #include "sb_list.h"
 #include "sb_logger.h"
 
-<<<<<<< HEAD
-/* Format of the timestamp string */
-#define TIMESTAMP_FMT "[%ld] "
-
-=======
->>>>>>> c33ec004
 #define TEXT_BUFFER_SIZE 4096
 #define ERROR_BUFFER_SIZE 256
 
@@ -57,20 +51,6 @@
 
 /* set after logger initialization */
 static unsigned char initialized; 
-
-<<<<<<< HEAD
-/* whether each message must be timestamped */
-static unsigned char log_timestamp; 
-
-/* whether batch mode must be used */
-static unsigned char batch_mode;
-
-/* delay in seconds between statistics dumps in batch mode */
-static unsigned int batch_delay;
-=======
-/* verbosity of messages */
-static unsigned char verbosity; 
->>>>>>> c33ec004
 
 /*
   gettimeofday() is over-optimized on some architectures what results in excessive warning message
@@ -270,10 +250,6 @@
   char           buf[TEXT_BUFFER_SIZE];
   va_list        ap;
   int            n, clen, maxlen;
-<<<<<<< HEAD
-  time_t         t_now;
-=======
->>>>>>> c33ec004
 
   maxlen = TEXT_BUFFER_SIZE;
   clen = 0;
@@ -293,16 +269,9 @@
   */
   if (!initialized)
   {
-<<<<<<< HEAD
-    time(&t_now);
-    n = snprintf(buf, maxlen, TIMESTAMP_FMT, (long)t_now);
-    clen += n;
-    maxlen -= n;
-=======
     printf("%s", buf);
     
     return;
->>>>>>> c33ec004
   }
   
   msg.type = LOG_MSG_TYPE_TEXT;
